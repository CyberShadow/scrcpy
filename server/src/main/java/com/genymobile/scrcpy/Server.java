--- conflicted
+++ resolved
@@ -74,11 +74,7 @@
             Thread controllerThread = null;
             Thread deviceMessageSenderThread = null;
             if (options.getControl()) {
-<<<<<<< HEAD
                 final Controller controller = new Controller(device, connection, options);
-=======
-                final Controller controller = new Controller(device, connection, options.getClipboardAutosync());
->>>>>>> 25a41359
 
                 // asynchronous
                 controllerThread = startController(controller);
@@ -164,14 +160,6 @@
                     "The server version (" + BuildConfig.VERSION_NAME + ") does not match the client " + "(" + clientVersion + ")");
         }
 
-<<<<<<< HEAD
-        final int expectedParameters = 16;
-        if (args.length != expectedParameters) {
-            throw new IllegalArgumentException("Expecting " + expectedParameters + " parameters");
-        }
-
-=======
->>>>>>> 25a41359
         Options options = new Options();
 
         for (int i = 1; i < args.length; ++i) {
@@ -248,14 +236,15 @@
                     boolean clipboardAutosync = Boolean.parseBoolean(value);
                     options.setClipboardAutosync(clipboardAutosync);
                     break;
+                case "use_adb_keyboard":
+                    boolean useADBKeyboard = Boolean.parseBoolean(value);
+                    options.setUseADBKeyboard(useADBKeyboard);
+                    break;
                 default:
                     Ln.w("Unknown server option: " + key);
                     break;
             }
         }
-
-        boolean useADBKeyboard = Boolean.parseBoolean(args[15]);
-        options.setUseADBKeyboard(useADBKeyboard);
 
         return options;
     }
