--- conflicted
+++ resolved
@@ -52,6 +52,7 @@
 #define OPT_NO_CLIPBOARD_AUTOSYNC  1032
 #define OPT_TCPIP                  1033
 #define OPT_RAW_KEY_EVENTS         1034
+#define OPT_USE_ADB_KEYBOARD       1035
 
 struct sc_option {
     char shortopt;
@@ -349,6 +350,11 @@
         .shortopt = 'S',
         .longopt = "turn-screen-off",
         .text = "Turn the device screen off immediately.",
+    },
+    {
+        .longopt_id = OPT_USE_ADB_KEYBOARD,
+        .longopt = "use-adb-keyboard",
+        .text = "Use ADBKeyboard to send text.",
     },
     {
         .shortopt = 't',
@@ -1219,93 +1225,9 @@
     return 0;
 }
 
-<<<<<<< HEAD
-#define OPT_RENDER_EXPIRED_FRAMES  1000
-#define OPT_WINDOW_TITLE           1001
-#define OPT_PUSH_TARGET            1002
-#define OPT_ALWAYS_ON_TOP          1003
-#define OPT_CROP                   1004
-#define OPT_RECORD_FORMAT          1005
-#define OPT_PREFER_TEXT            1006
-#define OPT_WINDOW_X               1007
-#define OPT_WINDOW_Y               1008
-#define OPT_WINDOW_WIDTH           1009
-#define OPT_WINDOW_HEIGHT          1010
-#define OPT_WINDOW_BORDERLESS      1011
-#define OPT_MAX_FPS                1012
-#define OPT_LOCK_VIDEO_ORIENTATION 1013
-#define OPT_DISPLAY_ID             1014
-#define OPT_ROTATION               1015
-#define OPT_RENDER_DRIVER          1016
-#define OPT_NO_MIPMAPS             1017
-#define OPT_CODEC_OPTIONS          1018
-#define OPT_FORCE_ADB_FORWARD      1019
-#define OPT_DISABLE_SCREENSAVER    1020
-#define OPT_SHORTCUT_MOD           1021
-#define OPT_NO_KEY_REPEAT          1022
-#define OPT_FORWARD_ALL_CLICKS     1023
-#define OPT_LEGACY_PASTE           1024
-#define OPT_ENCODER_NAME           1025
-#define OPT_USE_ADB_KEYBOARD       1026
-
-bool
-scrcpy_parse_args(struct scrcpy_cli_args *args, int argc, char *argv[]) {
-    static const struct option long_options[] = {
-        {"always-on-top",          no_argument,       NULL, OPT_ALWAYS_ON_TOP},
-        {"bit-rate",               required_argument, NULL, 'b'},
-        {"codec-options",          required_argument, NULL, OPT_CODEC_OPTIONS},
-        {"crop",                   required_argument, NULL, OPT_CROP},
-        {"disable-screensaver",    no_argument,       NULL,
-                                                  OPT_DISABLE_SCREENSAVER},
-        {"display",                required_argument, NULL, OPT_DISPLAY_ID},
-        {"encoder",                required_argument, NULL, OPT_ENCODER_NAME},
-        {"force-adb-forward",      no_argument,       NULL,
-                                                  OPT_FORCE_ADB_FORWARD},
-        {"forward-all-clicks",     no_argument,       NULL,
-                                                  OPT_FORWARD_ALL_CLICKS},
-        {"fullscreen",             no_argument,       NULL, 'f'},
-        {"help",                   no_argument,       NULL, 'h'},
-        {"legacy-paste",           no_argument,       NULL, OPT_LEGACY_PASTE},
-        {"lock-video-orientation", required_argument, NULL,
-                                                  OPT_LOCK_VIDEO_ORIENTATION},
-        {"max-fps",                required_argument, NULL, OPT_MAX_FPS},
-        {"max-size",               required_argument, NULL, 'm'},
-        {"no-control",             no_argument,       NULL, 'n'},
-        {"no-display",             no_argument,       NULL, 'N'},
-        {"no-key-repeat",          no_argument,       NULL, OPT_NO_KEY_REPEAT},
-        {"no-mipmaps",             no_argument,       NULL, OPT_NO_MIPMAPS},
-        {"port",                   required_argument, NULL, 'p'},
-        {"prefer-text",            no_argument,       NULL, OPT_PREFER_TEXT},
-        {"push-target",            required_argument, NULL, OPT_PUSH_TARGET},
-        {"record",                 required_argument, NULL, 'r'},
-        {"record-format",          required_argument, NULL, OPT_RECORD_FORMAT},
-        {"render-driver",          required_argument, NULL, OPT_RENDER_DRIVER},
-        {"render-expired-frames",  no_argument,       NULL,
-                                                  OPT_RENDER_EXPIRED_FRAMES},
-        {"rotation",               required_argument, NULL, OPT_ROTATION},
-        {"serial",                 required_argument, NULL, 's'},
-        {"shortcut-mod",           required_argument, NULL, OPT_SHORTCUT_MOD},
-        {"show-touches",           no_argument,       NULL, 't'},
-        {"stay-awake",             no_argument,       NULL, 'w'},
-        {"turn-screen-off",        no_argument,       NULL, 'S'},
-        {"use-adb-keyboard",       no_argument,       NULL, OPT_USE_ADB_KEYBOARD},
-        {"verbosity",              required_argument, NULL, 'V'},
-        {"version",                no_argument,       NULL, 'v'},
-        {"window-title",           required_argument, NULL, OPT_WINDOW_TITLE},
-        {"window-x",               required_argument, NULL, OPT_WINDOW_X},
-        {"window-y",               required_argument, NULL, OPT_WINDOW_Y},
-        {"window-width",           required_argument, NULL, OPT_WINDOW_WIDTH},
-        {"window-height",          required_argument, NULL, OPT_WINDOW_HEIGHT},
-        {"window-borderless",      no_argument,       NULL,
-                                                  OPT_WINDOW_BORDERLESS},
-        {NULL,                     0,                 NULL, 0  },
-    };
-
-=======
 static bool
 parse_args_with_getopt(struct scrcpy_cli_args *args, int argc, char *argv[],
                        const char *optstring, const struct option *longopts) {
->>>>>>> 25a41359
     struct scrcpy_options *opts = &args->opts;
 
     optind = 0; // reset to start from the first argument in tests
