#include "scrcpy.h"

#include <stdio.h>
#include <string.h>
#include <unistd.h>
#include <libavformat/avformat.h>
#include <sys/time.h>
#include <SDL2/SDL.h>

#ifdef _WIN32
// not needed here, but winsock2.h must never be included AFTER windows.h
# include <winsock2.h>
# include <windows.h>
#endif

#include "controller.h"
#include "decoder.h"
#include "events.h"
#include "file_handler.h"
#include "input_manager.h"
#ifdef HAVE_AOA_HID
# include "hid_keyboard.h"
#endif
#include "keyboard_inject.h"
#include "mouse_inject.h"
#include "recorder.h"
#include "screen.h"
#include "server.h"
#include "stream.h"
#include "util/acksync.h"
#include "util/log.h"
#include "util/net.h"
#ifdef HAVE_V4L2
# include "v4l2_sink.h"
#endif

struct scrcpy {
    struct sc_server server;
    struct screen screen;
    struct stream stream;
    struct decoder decoder;
    struct recorder recorder;
#ifdef HAVE_V4L2
    struct sc_v4l2_sink v4l2_sink;
#endif
    struct controller controller;
    struct file_handler file_handler;
#ifdef HAVE_AOA_HID
    struct sc_aoa aoa;
    // sequence/ack helper to synchronize clipboard and Ctrl+v via HID
    struct sc_acksync acksync;
#endif
    union {
        struct sc_keyboard_inject keyboard_inject;
#ifdef HAVE_AOA_HID
        struct sc_hid_keyboard keyboard_hid;
#endif
    };
    struct sc_mouse_inject mouse_inject;
    struct input_manager input_manager;
};

static inline void
push_event(uint32_t type, const char *name) {
    SDL_Event event;
    event.type = type;
    int ret = SDL_PushEvent(&event);
    if (ret < 0) {
        LOGE("Could not post %s event: %s", name, SDL_GetError());
        // What could we do?
    }
}
#define PUSH_EVENT(TYPE) push_event(TYPE, # TYPE)

#ifdef _WIN32
BOOL WINAPI windows_ctrl_handler(DWORD ctrl_type) {
    if (ctrl_type == CTRL_C_EVENT) {
        PUSH_EVENT(SDL_QUIT);
        return TRUE;
    }
    return FALSE;
}
#endif // _WIN32

static void
sdl_set_hints(const char *render_driver) {

    if (render_driver && !SDL_SetHint(SDL_HINT_RENDER_DRIVER, render_driver)) {
        LOGW("Could not set render driver");
    }

    // Linear filtering
    if (!SDL_SetHint(SDL_HINT_RENDER_SCALE_QUALITY, "1")) {
        LOGW("Could not enable linear filtering");
    }

#ifdef SCRCPY_SDL_HAS_HINT_MOUSE_FOCUS_CLICKTHROUGH
    // Handle a click to gain focus as any other click
    if (!SDL_SetHint(SDL_HINT_MOUSE_FOCUS_CLICKTHROUGH, "1")) {
        LOGW("Could not enable mouse focus clickthrough");
    }
#endif

#ifdef SCRCPY_SDL_HAS_HINT_TOUCH_MOUSE_EVENTS
    // Disable synthetic mouse events from touch events
    // Touch events with id SDL_TOUCH_MOUSEID are ignored anyway, but it is
    // better not to generate them in the first place.
    if (!SDL_SetHint(SDL_HINT_TOUCH_MOUSE_EVENTS, "0")) {
        LOGW("Could not disable synthetic mouse events");
    }
#endif

#ifdef SCRCPY_SDL_HAS_HINT_VIDEO_X11_NET_WM_BYPASS_COMPOSITOR
    // Disable compositor bypassing on X11
    if (!SDL_SetHint(SDL_HINT_VIDEO_X11_NET_WM_BYPASS_COMPOSITOR, "0")) {
        LOGW("Could not disable X11 compositor bypass");
    }
#endif

    // Do not minimize on focus loss
    if (!SDL_SetHint(SDL_HINT_VIDEO_MINIMIZE_ON_FOCUS_LOSS, "0")) {
        LOGW("Could not disable minimize on focus loss");
    }
}

static void
sdl_configure(bool display, bool disable_screensaver) {
#ifdef _WIN32
    // Clean up properly on Ctrl+C on Windows
    bool ok = SetConsoleCtrlHandler(windows_ctrl_handler, TRUE);
    if (!ok) {
        LOGW("Could not set Ctrl+C handler");
    }
#endif // _WIN32

    if (!display) {
        return;
    }

    if (disable_screensaver) {
        LOGD("Screensaver disabled");
        SDL_DisableScreenSaver();
    } else {
        LOGD("Screensaver enabled");
        SDL_EnableScreenSaver();
    }
}

static bool
is_apk(const char *file) {
    const char *ext = strrchr(file, '.');
    return ext && !strcmp(ext, ".apk");
}

enum event_result {
    EVENT_RESULT_CONTINUE,
    EVENT_RESULT_STOPPED_BY_USER,
    EVENT_RESULT_STOPPED_BY_EOS,
};

static enum event_result
handle_event(struct scrcpy *s, const struct scrcpy_options *options,
             SDL_Event *event) {
    switch (event->type) {
        case EVENT_STREAM_STOPPED:
            LOGD("Video stream stopped");
            return EVENT_RESULT_STOPPED_BY_EOS;
        case SDL_QUIT:
            LOGD("User requested to quit");
            return EVENT_RESULT_STOPPED_BY_USER;
        case SDL_DROPFILE: {
            if (!options->control) {
                break;
            }
            char *file = strdup(event->drop.file);
            SDL_free(event->drop.file);
            if (!file) {
                LOGW("Could not strdup drop filename\n");
                break;
            }

            file_handler_action_t action;
            if (is_apk(file)) {
                action = ACTION_INSTALL_APK;
            } else {
                action = ACTION_PUSH_FILE;
            }
            file_handler_request(&s->file_handler, action, file);
            goto end;
        }
    }

    bool consumed = screen_handle_event(&s->screen, event);
    if (consumed) {
        goto end;
    }

    consumed = input_manager_handle_event(&s->input_manager, event);
    (void) consumed;

end:
    return EVENT_RESULT_CONTINUE;
}

static bool
event_loop(struct scrcpy *s, const struct scrcpy_options *options) {
    SDL_Event event;
    while (SDL_WaitEvent(&event)) {
        enum event_result result = handle_event(s, options, &event);
        switch (result) {
            case EVENT_RESULT_STOPPED_BY_USER:
                return true;
            case EVENT_RESULT_STOPPED_BY_EOS:
                LOGW("Device disconnected");
                return false;
            case EVENT_RESULT_CONTINUE:
                break;
        }
    }
    return false;
}

static bool
await_for_server(void) {
    SDL_Event event;
    while (SDL_WaitEvent(&event)) {
        switch (event.type) {
            case SDL_QUIT:
                LOGD("User requested to quit");
                return false;
            case EVENT_SERVER_CONNECTION_FAILED:
                LOGE("Server connection failed");
                return false;
            case EVENT_SERVER_CONNECTED:
                LOGD("Server connected");
                return true;
            default:
                break;
        }
    }

    LOGE("SDL_WaitEvent() error: %s", SDL_GetError());
    return false;
}

static SDL_LogPriority
sdl_priority_from_av_level(int level) {
    switch (level) {
        case AV_LOG_PANIC:
        case AV_LOG_FATAL:
            return SDL_LOG_PRIORITY_CRITICAL;
        case AV_LOG_ERROR:
            return SDL_LOG_PRIORITY_ERROR;
        case AV_LOG_WARNING:
            return SDL_LOG_PRIORITY_WARN;
        case AV_LOG_INFO:
            return SDL_LOG_PRIORITY_INFO;
    }
    // do not forward others, which are too verbose
    return 0;
}

static void
av_log_callback(void *avcl, int level, const char *fmt, va_list vl) {
    (void) avcl;
    SDL_LogPriority priority = sdl_priority_from_av_level(level);
    if (priority == 0) {
        return;
    }

    size_t fmt_len = strlen(fmt);
    char *local_fmt = malloc(fmt_len + 10);
    if (!local_fmt) {
        LOG_OOM();
        return;
    }
    memcpy(local_fmt, "[FFmpeg] ", 9); // do not write the final '\0'
    memcpy(local_fmt + 9, fmt, fmt_len + 1); // include '\0'
    SDL_LogMessageV(SDL_LOG_CATEGORY_VIDEO, priority, local_fmt, vl);
    free(local_fmt);
}

static void
stream_on_eos(struct stream *stream, void *userdata) {
    (void) stream;
    (void) userdata;

    PUSH_EVENT(EVENT_STREAM_STOPPED);
}

static void
sc_server_on_connection_failed(struct sc_server *server, void *userdata) {
    (void) server;
    (void) userdata;

    PUSH_EVENT(EVENT_SERVER_CONNECTION_FAILED);
}

static void
sc_server_on_connected(struct sc_server *server, void *userdata) {
    (void) server;
    (void) userdata;

    PUSH_EVENT(EVENT_SERVER_CONNECTED);
}

static void
sc_server_on_disconnected(struct sc_server *server, void *userdata) {
    (void) server;
    (void) userdata;

    LOGD("Server disconnected");
    // Do nothing, the disconnection will be handled by the "stream stopped"
    // event
}

bool
scrcpy(struct scrcpy_options *options) {
    static struct scrcpy scrcpy;
    struct scrcpy *s = &scrcpy;

    // Minimal SDL initialization
    if (SDL_Init(SDL_INIT_EVENTS)) {
        LOGC("Could not initialize SDL: %s", SDL_GetError());
        return false;
    }

    atexit(SDL_Quit);

    bool ret = false;

    bool server_started = false;
    bool file_handler_initialized = false;
    bool recorder_initialized = false;
#ifdef HAVE_V4L2
    bool v4l2_sink_initialized = false;
#endif
    bool stream_started = false;
#ifdef HAVE_AOA_HID
    bool aoa_hid_initialized = false;
#endif
    bool controller_initialized = false;
    bool controller_started = false;
    bool screen_initialized = false;

    struct sc_acksync *acksync = NULL;

    struct sc_server_params params = {
        .serial = options->serial,
        .log_level = options->log_level,
        .crop = options->crop,
        .port_range = options->port_range,
        .tunnel_host = options->tunnel_host,
        .tunnel_port = options->tunnel_port,
        .max_size = options->max_size,
        .bit_rate = options->bit_rate,
        .max_fps = options->max_fps,
        .lock_video_orientation = options->lock_video_orientation,
        .control = options->control,
        .display_id = options->display_id,
        .show_touches = options->show_touches,
        .stay_awake = options->stay_awake,
        .codec_options = options->codec_options,
        .encoder_name = options->encoder_name,
        .force_adb_forward = options->force_adb_forward,
<<<<<<< HEAD
        .use_adb_keyboard = options->use_adb_keyboard,
=======
        .power_off_on_close = options->power_off_on_close,
        .clipboard_autosync = options->clipboard_autosync,
        .tcpip = options->tcpip,
        .tcpip_dst = options->tcpip_dst,
    };

    static const struct sc_server_callbacks cbs = {
        .on_connection_failed = sc_server_on_connection_failed,
        .on_connected = sc_server_on_connected,
        .on_disconnected = sc_server_on_disconnected,
>>>>>>> 25a41359
    };
    if (!sc_server_init(&s->server, &params, &cbs, NULL)) {
        return false;
    }

    if (!sc_server_start(&s->server)) {
        goto end;
    }

    server_started = true;

    if (options->display) {
        sdl_set_hints(options->render_driver);
    }

    // Initialize SDL video in addition if display is enabled
    if (options->display && SDL_Init(SDL_INIT_VIDEO)) {
        LOGC("Could not initialize SDL: %s", SDL_GetError());
        goto end;
    }

    sdl_configure(options->display, options->disable_screensaver);

    // Await for server without blocking Ctrl+C handling
    if (!await_for_server()) {
        goto end;
    }

    // It is necessarily initialized here, since the device is connected
    struct sc_server_info *info = &s->server.info;

    const char *serial = s->server.params.serial;
    assert(serial);

    if (options->display && options->control) {
        if (!file_handler_init(&s->file_handler, serial,
                               options->push_target)) {
            goto end;
        }
        file_handler_initialized = true;
    }

    struct decoder *dec = NULL;
    bool needs_decoder = options->display;
#ifdef HAVE_V4L2
    needs_decoder |= !!options->v4l2_device;
#endif
    if (needs_decoder) {
        decoder_init(&s->decoder);
        dec = &s->decoder;
    }

    struct recorder *rec = NULL;
    if (options->record_filename) {
        if (!recorder_init(&s->recorder,
                           options->record_filename,
                           options->record_format,
                           info->frame_size)) {
            goto end;
        }
        rec = &s->recorder;
        recorder_initialized = true;
    }

    av_log_set_callback(av_log_callback);

    static const struct stream_callbacks stream_cbs = {
        .on_eos = stream_on_eos,
    };
    stream_init(&s->stream, s->server.video_socket, &stream_cbs, NULL);

    if (dec) {
        stream_add_sink(&s->stream, &dec->packet_sink);
    }

    if (rec) {
        stream_add_sink(&s->stream, &rec->packet_sink);
    }

    if (options->control) {
#ifdef HAVE_AOA_HID
        if (options->keyboard_input_mode == SC_KEYBOARD_INPUT_MODE_HID) {
            bool ok = sc_acksync_init(&s->acksync);
            if (!ok) {
                goto end;
            }

            acksync = &s->acksync;
        }
#endif
        if (!controller_init(&s->controller, s->server.control_socket,
                             acksync)) {
            goto end;
        }
        controller_initialized = true;

        if (!controller_start(&s->controller)) {
            goto end;
        }
        controller_started = true;

        if (options->turn_screen_off) {
            struct control_msg msg;
            msg.type = CONTROL_MSG_TYPE_SET_SCREEN_POWER_MODE;
            msg.set_screen_power_mode.mode = SCREEN_POWER_MODE_OFF;

            if (!controller_push_msg(&s->controller, &msg)) {
                LOGW("Could not request 'set screen power mode'");
            }
        }
    }

    if (options->display) {
        const char *window_title =
            options->window_title ? options->window_title : info->device_name;

        struct screen_params screen_params = {
            .window_title = window_title,
            .frame_size = info->frame_size,
            .always_on_top = options->always_on_top,
            .window_x = options->window_x,
            .window_y = options->window_y,
            .window_width = options->window_width,
            .window_height = options->window_height,
            .window_borderless = options->window_borderless,
            .rotation = options->rotation,
            .mipmaps = options->mipmaps,
            .fullscreen = options->fullscreen,
            .buffering_time = options->display_buffer,
        };

        if (!screen_init(&s->screen, &screen_params)) {
            goto end;
        }
        screen_initialized = true;

        decoder_add_sink(&s->decoder, &s->screen.frame_sink);
    }

#ifdef HAVE_V4L2
    if (options->v4l2_device) {
        if (!sc_v4l2_sink_init(&s->v4l2_sink, options->v4l2_device,
                               info->frame_size, options->v4l2_buffer)) {
            goto end;
        }

        decoder_add_sink(&s->decoder, &s->v4l2_sink.frame_sink);

        v4l2_sink_initialized = true;
    }
#endif

    // now we consumed the header values, the socket receives the video stream
    // start the stream
    if (!stream_start(&s->stream)) {
        goto end;
    }
    stream_started = true;

    struct sc_key_processor *kp = NULL;
    struct sc_mouse_processor *mp = NULL;

    if (options->control) {
        if (options->keyboard_input_mode == SC_KEYBOARD_INPUT_MODE_HID) {
#ifdef HAVE_AOA_HID
            bool aoa_hid_ok = false;

            bool ok = sc_aoa_init(&s->aoa, serial, acksync);
            if (!ok) {
                goto aoa_hid_end;
            }

            if (!sc_hid_keyboard_init(&s->keyboard_hid, &s->aoa)) {
                sc_aoa_destroy(&s->aoa);
                goto aoa_hid_end;
            }

            if (!sc_aoa_start(&s->aoa)) {
                sc_hid_keyboard_destroy(&s->keyboard_hid);
                sc_aoa_destroy(&s->aoa);
                goto aoa_hid_end;
            }

            aoa_hid_ok = true;
            kp = &s->keyboard_hid.key_processor;

            aoa_hid_initialized = true;

aoa_hid_end:
            if (!aoa_hid_ok) {
                LOGE("Failed to enable HID over AOA, "
                     "fallback to default keyboard injection method "
                     "(-K/--hid-keyboard ignored)");
                options->keyboard_input_mode = SC_KEYBOARD_INPUT_MODE_INJECT;
            }
#else
            LOGE("HID over AOA is not supported on this platform, "
                 "fallback to default keyboard injection method "
                 "(-K/--hid-keyboard ignored)");
            options->keyboard_input_mode = SC_KEYBOARD_INPUT_MODE_INJECT;
#endif
        }

        // keyboard_input_mode may have been reset if HID mode failed
        if (options->keyboard_input_mode == SC_KEYBOARD_INPUT_MODE_INJECT) {
            sc_keyboard_inject_init(&s->keyboard_inject, &s->controller,
                                    options);
            kp = &s->keyboard_inject.key_processor;
        }

        sc_mouse_inject_init(&s->mouse_inject, &s->controller, &s->screen);
        mp = &s->mouse_inject.mouse_processor;
    }

    input_manager_init(&s->input_manager, &s->controller, &s->screen, kp, mp,
                       options);

    ret = event_loop(s, options);
    LOGD("quit...");

    // Close the window immediately on closing, because screen_destroy() may
    // only be called once the stream thread is joined (it may take time)
    screen_hide_window(&s->screen);

end:
    // The stream is not stopped explicitly, because it will stop by itself on
    // end-of-stream
#ifdef HAVE_AOA_HID
    if (aoa_hid_initialized) {
        sc_hid_keyboard_destroy(&s->keyboard_hid);
        sc_aoa_stop(&s->aoa);
    }
    if (acksync) {
        sc_acksync_destroy(acksync);
    }
#endif
    if (controller_started) {
        controller_stop(&s->controller);
    }
    if (file_handler_initialized) {
        file_handler_stop(&s->file_handler);
    }
    if (screen_initialized) {
        screen_interrupt(&s->screen);
    }

    if (server_started) {
        // shutdown the sockets and kill the server
        sc_server_stop(&s->server);
    }

    // now that the sockets are shutdown, the stream and controller are
    // interrupted, we can join them
    if (stream_started) {
        stream_join(&s->stream);
    }

#ifdef HAVE_V4L2
    if (v4l2_sink_initialized) {
        sc_v4l2_sink_destroy(&s->v4l2_sink);
    }
#endif

#ifdef HAVE_AOA_HID
    if (aoa_hid_initialized) {
        sc_aoa_join(&s->aoa);
        sc_aoa_destroy(&s->aoa);
    }
#endif

    // Destroy the screen only after the stream is guaranteed to be finished,
    // because otherwise the screen could receive new frames after destruction
    if (screen_initialized) {
        screen_join(&s->screen);
        screen_destroy(&s->screen);
    }

    if (controller_started) {
        controller_join(&s->controller);
    }
    if (controller_initialized) {
        controller_destroy(&s->controller);
    }

    if (recorder_initialized) {
        recorder_destroy(&s->recorder);
    }

    if (file_handler_initialized) {
        file_handler_join(&s->file_handler);
        file_handler_destroy(&s->file_handler);
    }

    sc_server_destroy(&s->server);

    return ret;
}<|MERGE_RESOLUTION|>--- conflicted
+++ resolved
@@ -363,20 +363,17 @@
         .codec_options = options->codec_options,
         .encoder_name = options->encoder_name,
         .force_adb_forward = options->force_adb_forward,
-<<<<<<< HEAD
-        .use_adb_keyboard = options->use_adb_keyboard,
-=======
         .power_off_on_close = options->power_off_on_close,
         .clipboard_autosync = options->clipboard_autosync,
         .tcpip = options->tcpip,
         .tcpip_dst = options->tcpip_dst,
+        .use_adb_keyboard = options->use_adb_keyboard,
     };
 
     static const struct sc_server_callbacks cbs = {
         .on_connection_failed = sc_server_on_connection_failed,
         .on_connected = sc_server_on_connected,
         .on_disconnected = sc_server_on_disconnected,
->>>>>>> 25a41359
     };
     if (!sc_server_init(&s->server, &params, &cbs, NULL)) {
         return false;
